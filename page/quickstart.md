Title: Yesod quick start guide

## FP Haskell Center

[FP Haskell Center](https://www.fpcomplete.com/business/haskell-center/overview/)
provides a web based development environment with all of the
Haskell toolchain and Yesod libraries preinstalled. You can get started right
away by [cloning an existing Yesod
project](https://www.fpcomplete.com/school/project-templates/file-server).

The rest of this page provides instructions for installing on your local
system.

## Stackage Server

[Stackage Server](http://www.stackage.org/) ensures you will
get a set of packages that are known to compile together and run correctly,
instead of needing to find a working package set yourself. This avoids the
oft-sited "cabal hell" users have faced in the past.

<<<<<<< HEAD
1. Make sure [your system is prepared to use Stackage Server](https://github.com/fpco/stackage/wiki/Preparing-your-system-to-use-Stackage), and then set up Stackage following the Getting Started section [on the Stackage Server homepage](http://www.stackage.org/).
2. Install necessary build tools: `cabal install alex happy yesod-bin`

You're now ready to start a new scaffolded site and build it:

1. Run `yesod init` and answer its questions to create a new scaffolded application
2. `cd` into the newly created directory
3. Install all library dependencies with `cabal install --enable-tests --reorder-goals --max-backjumps=-1 -j`
=======
If this is your first Haskell project, please use [Stackage Server](http://www.stackage.org/).
The downside of this approach is that at the moment, all of your Haskell projects need to use Stackage server. This issue should be fixed soon, but if it is an issue for you, use the sandbox install instructions.

1. Make sure [your system is prepared to use Stackage Server](https://github.com/fpco/stackage/wiki/Preparing-your-system-to-use-Stackage).
2. Choose a Stackage snapshot and configure your system to use it. See the Getting Started section [on the Stackage Server homepage](http://www.stackage.org/).
3. Install prerequisite build tools: `cabal install alex happy`
4. Install the `yesod` binary: `cabal install yesod-bin`
5. Run `yesod init` and answer its questions to create a new scaffolded application
6. `cd` into the newly created directory
7. Install all library dependencies with `cabal install --enable-tests --reorder-goals --max-backjumps=-1 -j`
>>>>>>> 6e711106
    * Note: This can take a while. On a fast computer, it will take around 10 minutes. On a slower system, it can take up to 40.
4. Start up the devel server with `yesod devel`.

You've now got a running Yesod site at [http://localhost:3000/](http://localhost:3000/).

## Learn more

Now it's time to start coding! You can play around with the code right now, or
if you want to learn more, check out these resources:

* [Yesod tutorial](http://yannesposito.com/Scratch/en/blog/Yesod-tutorial-for-newbies/)
* [Yesod book](/book)
* [Screencasts](/page/screencasts)
* [The Wiki](/wiki)
* [Community](/page/community)

## Sandbox install Without Stackage Server

You are not required to use Stackage Server to install Yesod. If you would
instead like to use regular Hackage, simply install your GHC and cabal-install
as normal, and do not configure cabal to use a Stackage snapshot. Note that you
will be more likely to run into dependency conflicts if you go this route.


### Getting Haskell

You'll need two main tools: the Glasgow Haskell Compiler (GHC) and
cabal-install, the package installer. The best way to get them is with the
[Haskell Platform](http://hackage.haskell.org/platform/).

If you're on Windows or Mac, download the installers from the Haskell Platform
site. For Linux users, most distributions already include the platform in the
repositories. On most Debian-based systems, for example, you can just run

    sudo apt-get install haskell-platform
    
Make sure to add `$HOME/.cabal/bin` to your `PATH`. Once you're set up, run

    cabal update
    
to download a list of available packages. For more information on Haskell
tools, see the
[tools chapter of the Mezzo Haskell book](https://github.com/mezzohaskell/mezzohaskell/blob/master/chapters/tools.md).
Mac users may also want to see
[this page](http://www.haskell.org/haskellwiki/Mac_OS_X_Common_Installation_Paths)
for help with their `PATH` setting.

__Note__: Mac users on Mavericks should be sure to read about the [clang wrapper script](http://www.haskell.org/platform/mac.html) to get CPP working correctly. It's highly recommended for now to [use GCC's CPP implementation](https://gist.github.com/cartazio/7131371).

### Install Yesod

Building Yesod and all of its dependencies is a simple procedure. Just run:

    cabal update
    cabal install yesod-platform yesod-bin --max-backjumps=-1 --reorder-goals

Note that this will be installing a large number of packages, and may take a
while. (15 minutes on modern systems, up to 40 minutes on older systems.) This
is a one time setup, and will have no impact on normal development or
runtime performance.

### Start a new site

Now I'm sure you want to test this out! The `yesod` executable has two important commands.

    yesod init
    
will ask
you a few questions, and then generate a scaffolded site for you.
At this point, you can follow the onscreen instructions to build and run your site. At the time of writing this page, the instructions are:

    cabal sandbox init
    cabal install -j --enable-tests . yesod-platform yesod-bin --max-backjumps=-1 --reorder-goals
    yesod devel

which will set up a sandboxed environment, install all dependencies, and start the development server. After this is completed, you can access your site at
[http://localhost:3000/](http://localhost:3000/).

(Note: If the command line tool gives you different instructions, you should
follow those instead.)<|MERGE_RESOLUTION|>--- conflicted
+++ resolved
@@ -18,7 +18,9 @@
 instead of needing to find a working package set yourself. This avoids the
 oft-sited "cabal hell" users have faced in the past.
 
-<<<<<<< HEAD
+If this is your first Haskell project, please use [Stackage Server](http://www.stackage.org/).
+The downside of this approach is that at the moment, all of your Haskell projects need to use Stackage server. This issue should be fixed soon, but if it is an issue for you, use the sandbox install instructions.
+
 1. Make sure [your system is prepared to use Stackage Server](https://github.com/fpco/stackage/wiki/Preparing-your-system-to-use-Stackage), and then set up Stackage following the Getting Started section [on the Stackage Server homepage](http://www.stackage.org/).
 2. Install necessary build tools: `cabal install alex happy yesod-bin`
 
@@ -27,18 +29,6 @@
 1. Run `yesod init` and answer its questions to create a new scaffolded application
 2. `cd` into the newly created directory
 3. Install all library dependencies with `cabal install --enable-tests --reorder-goals --max-backjumps=-1 -j`
-=======
-If this is your first Haskell project, please use [Stackage Server](http://www.stackage.org/).
-The downside of this approach is that at the moment, all of your Haskell projects need to use Stackage server. This issue should be fixed soon, but if it is an issue for you, use the sandbox install instructions.
-
-1. Make sure [your system is prepared to use Stackage Server](https://github.com/fpco/stackage/wiki/Preparing-your-system-to-use-Stackage).
-2. Choose a Stackage snapshot and configure your system to use it. See the Getting Started section [on the Stackage Server homepage](http://www.stackage.org/).
-3. Install prerequisite build tools: `cabal install alex happy`
-4. Install the `yesod` binary: `cabal install yesod-bin`
-5. Run `yesod init` and answer its questions to create a new scaffolded application
-6. `cd` into the newly created directory
-7. Install all library dependencies with `cabal install --enable-tests --reorder-goals --max-backjumps=-1 -j`
->>>>>>> 6e711106
     * Note: This can take a while. On a fast computer, it will take around 10 minutes. On a slower system, it can take up to 40.
 4. Start up the devel server with `yesod devel`.
 
@@ -93,7 +83,7 @@
 Building Yesod and all of its dependencies is a simple procedure. Just run:
 
     cabal update
-    cabal install yesod-platform yesod-bin --max-backjumps=-1 --reorder-goals
+    cabal install yesod-bin --max-backjumps=-1 --reorder-goals
 
 Note that this will be installing a large number of packages, and may take a
 while. (15 minutes on modern systems, up to 40 minutes on older systems.) This
